--- conflicted
+++ resolved
@@ -27,7 +27,6 @@
 from os.path import getsize , splitext, basename
 from time import time
 from uuid import uuid1
-from tempfile import gettempdir
 
 from ..utils import _minimum_uint_size, _pack_binary_bytes_to_ints
 from tools.contigs_count import contigs_count_kmers
@@ -228,13 +227,8 @@
 
     logging.debug("Dataset creation completed.")
     
-<<<<<<< HEAD
-def from_contigs(contig_list_path, output_path, kmer_size, filter_singleton, phenotype_name, phenotype_metadata_path, gzip, nb_cores, verbose, warning_callback=None,
-             error_callback=None, progress_callback=None):
-=======
 def from_contigs(contig_list_path, output_path, kmer_size, filter_singleton, phenotype_name, phenotype_metadata_path, gzip, temp_dir, nb_cores, verbose, warning_callback=None, 
 				error_callback=None, progress_callback=None):
->>>>>>> 69a22f9e
 				 
 	compression = "gzip" if gzip > 0 else None
 	compression_opts = gzip if gzip > 0 else None
@@ -266,11 +260,8 @@
 	h5py_file.attrs["genome_source"] = contig_list_path
 	h5py_file.attrs["phenotype_name"] = phenotype_name if phenotype_name is not None else "NA"
 	h5py_file.attrs["phenotype_metadata_source"] = phenotype_metadata_path if phenotype_metadata_path is not None else "NA"
-<<<<<<< HEAD
-=======
 	h5py_file.attrs["kmer_size"] = kmer_size
 	h5py_file.attrs["filter"] = filter_singleton
->>>>>>> 69a22f9e
 	h5py_file.attrs["compression"] = "gzip (level %d)" % gzip
 	
 	# Extract/write the metadata
@@ -296,74 +287,44 @@
 	h5py_file.close()
 
 	logging.debug("Initializing DSK.")
-<<<<<<< HEAD
-	temp_path = gettempdir()
-	abundance_min = 1
-	
-	# Preparing input file for multidsk
-	file_contigs = open(temp_path + "/list_contigs_files", "w")
-=======
 	abundance_min = 1
 	
 	# Preparing input file for multidsk
 	file_contigs = open(temp_dir + "/list_contigs_files", "w")
->>>>>>> 69a22f9e
 	for files in contig_files:
 		file_contigs.write(files + "\n")
 	file_contigs.close()
 	
 	# Calling multidsk
-<<<<<<< HEAD
-	contigs_count_kmers(str(temp_path + "/list_contigs_files"),
-						str(temp_path), 
-=======
 	contigs_count_kmers(str(temp_dir + "/list_contigs_files"),
 						str(temp_dir), 
->>>>>>> 69a22f9e
 						str(kmer_size), 
 						str(abundance_min), 
 						str(gzip),
 						str(nb_cores), 
 						str(verbose))
-<<<<<<< HEAD
-=======
 	progress_callback("multidsk", 1)
->>>>>>> 69a22f9e
 	logging.debug("K-mers counting completed.")
 	
 	# Preparing input file for dsk2kover
 	list_contigs = []
 	for files in contig_files:
-<<<<<<< HEAD
-		list_contigs.append(temp_path + "/" + basename(splitext(files)[0]) + ".h5")
-	
-	file_dsk_output = open(temp_path + "/list_h5", "w")
-=======
 		list_contigs.append(temp_dir + "/" + basename(splitext(files)[0]) + ".h5")
 	
 	file_dsk_output = open(temp_dir + "/list_h5", "w")
->>>>>>> 69a22f9e
 	for line in list_contigs:
 		file_dsk_output.write(line + "\n")
 	file_dsk_output.close()	
 	
 	# Calling dsk2kover
 	logging.debug("Initializing DSK2Kover.")
-<<<<<<< HEAD
-	contigs_pack_kmers(str(temp_path + "/list_h5"), 
-=======
 	contigs_pack_kmers(str(temp_dir + "/list_h5"), 
->>>>>>> 69a22f9e
 					   str(output_path), 
 					   str(filter_singleton), 
 					   str(kmer_size), 
 					   str(gzip), 
 					   str(BLOCK_SIZE), 
 					   str(verbose))
-<<<<<<< HEAD
-	
-=======
 					   
 	progress_callback("dsk2kover", 1)
->>>>>>> 69a22f9e
 	logging.debug("Dataset creation completed.")