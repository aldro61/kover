from setuptools import Extension, find_packages, setup
from setuptools.command.build_ext import build_ext as _build_ext

class build_ext(_build_ext):
    def finalize_options(self):
        _build_ext.finalize_options(self)
        # Prevent numpy from thinking it is still in its setup process:
        __builtins__.__NUMPY_SETUP__ = False
        import numpy
        self.include_dirs.append(numpy.get_include())

setup(
    name = "kover",
    version = "1.0.1",
    packages = find_packages(),

    cmdclass={'build_ext':build_ext},
    setup_requires = ['numpy'],
    install_requires = ['h5py>=2.4.0', 'numpy', 'pandas', 'progressbar', 'scipy'],

    author = "Alexandre Drouin",
    author_email = "aldro61@gmail.com",
    description = "Kover: Learn computational phenotyping models from k-merized genomic data",
    license = "GPLv3",
    keywords = "genomics, machine learning, set covering machine, kmer",
    url = "http://github.com/aldro61/kover",
    
    # Cython Extension
    ext_modules = [Extension("kover/learning/set_covering_machine/popcount", ["kover/learning/set_covering_machine/popcount.c"], extra_compile_args=["-march=native"])],
<<<<<<< HEAD
    data_files=[('kover/dataset/tools/contigs_tools/build/bin/', ['kover/dataset/tools/contigs_tools/build/bin/dsk2kover', 
=======
    data_files=[('kover/dataset/tools/contigs_tools/', ['kover/dataset/tools/contigs_tools/build/bin/dsk2kover', 
>>>>>>> 69a22f9e
																  'kover/dataset/tools/contigs_tools/build/bin/multidsk', 
																  'kover/dataset/tools/contigs_tools/build/bin/dsk'])]
)<|MERGE_RESOLUTION|>--- conflicted
+++ resolved
@@ -27,11 +27,7 @@
     
     # Cython Extension
     ext_modules = [Extension("kover/learning/set_covering_machine/popcount", ["kover/learning/set_covering_machine/popcount.c"], extra_compile_args=["-march=native"])],
-<<<<<<< HEAD
-    data_files=[('kover/dataset/tools/contigs_tools/build/bin/', ['kover/dataset/tools/contigs_tools/build/bin/dsk2kover', 
-=======
     data_files=[('kover/dataset/tools/contigs_tools/', ['kover/dataset/tools/contigs_tools/build/bin/dsk2kover', 
->>>>>>> 69a22f9e
 																  'kover/dataset/tools/contigs_tools/build/bin/multidsk', 
 																  'kover/dataset/tools/contigs_tools/build/bin/dsk'])]
 )