--- conflicted
+++ resolved
@@ -68,11 +68,7 @@
     @property
     def splits(self):
         dataset = self.dataset_open()
-<<<<<<< HEAD
         return [KoverDatasetSplit(split_name,
-=======
-        return [KoverDatasetSplit(split.name,
->>>>>>> eafd98b9
                                   split.attrs["train_proportion"],
                                   split["train_genome_idx"],
                                   split["test_genome_idx"],
